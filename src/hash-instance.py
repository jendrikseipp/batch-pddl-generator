#! /usr/bin/env python3

"""Parse input task into PDDL model and compute hash representation for it."""

import io
import hashlib
import os
from pathlib import Path
import sys

DIR = Path(__file__).resolve().parent
REPO = DIR.parent

try:
    DOWNWARD_DIR = Path(os.environ["DOWNWARD_REPO"])
except KeyError:
    sys.exit("Error: the DOWNWARD_REPO environment variable must point to a Fast Downward repo.")
TRANSLATOR_DIR = DOWNWARD_DIR / "src"

sys.path.insert(0, str(TRANSLATOR_DIR))

<<<<<<< HEAD
from translate.pddl_parser import pddl_file
import translate.pddl as pddl
import translate.options as options
=======
from pddl_parser import pddl_file
>>>>>>> 6fb1da43


def dump_task(task):
    temp_out = io.StringIO()
    sys.stdout = temp_out

    # print(f"Domain: {task.domain_name}")
    # print(f"Task: {task.task_name}")
    # print(f"Requirements: {sorted(task.requirements.requirements)}")
    # print(f"Types: {sorted(repr(typ) for typ in task.types)}")
    print(f"Objects: {sorted(str(obj) for obj in task.objects)}")
    print("Predicates:")
    for pred in task.predicates:
        print(f"  {pred}")
    print("Functions:")
    for func in sorted(str(f) for f in task.functions):
        print(f"  {func}")
    print("Init:")
    for fact in sorted(str(f) for f in task.init):
        print(f"  {fact}")
    print("Goal:")
    # TODO: sort conditions in actions, axioms and goals.
    task.goal.dump()
    print("Actions:")
    for action in sorted(task.actions, key=lambda a: a.name):
        action.dump()
    if task.axioms:
        print("Axioms:")
        for axiom in sorted(task.axioms, key=lambda a: a.name):
            axiom.dump()

    sys.stdout = sys.__stdout__

    return temp_out.getvalue()


def main():
    if len(sys.argv) != 3:
        print("Usage: python hash-instance.py <domain.pddl> <problem.pddl>", file=sys.stderr)
        sys.exit(1)
    
    domain_file = sys.argv[1]
    problem_file = sys.argv[2]
    
    options.set_options([domain_file, problem_file])
    task = pddl_file.open()
    task_string = dump_task(task)
    debug = False
    if debug:
        print(task_string)
    m = hashlib.md5()
    m.update(task_string.encode("utf-8"))
    print(m.hexdigest())


main()<|MERGE_RESOLUTION|>--- conflicted
+++ resolved
@@ -19,13 +19,8 @@
 
 sys.path.insert(0, str(TRANSLATOR_DIR))
 
-<<<<<<< HEAD
 from translate.pddl_parser import pddl_file
-import translate.pddl as pddl
 import translate.options as options
-=======
-from pddl_parser import pddl_file
->>>>>>> 6fb1da43
 
 
 def dump_task(task):
